language: go

go:
  - "1.12"
<<<<<<< HEAD
=======

env:
  - GO111MODULE=on
>>>>>>> 234a8f7b

cache:
  directories:
    - $GOPATH/pkg

script: go test -v -race ./...<|MERGE_RESOLUTION|>--- conflicted
+++ resolved
@@ -2,12 +2,9 @@
 
 go:
   - "1.12"
-<<<<<<< HEAD
-=======
 
 env:
   - GO111MODULE=on
->>>>>>> 234a8f7b
 
 cache:
   directories:
